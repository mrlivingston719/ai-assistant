--- conflicted
+++ resolved
@@ -38,19 +38,9 @@
     networks:
       - assistant-network
 
-<<<<<<< HEAD
-  assistant:
-    build:
-      context: .
-      tags:
-        - assistant-api:latest
-    image: assistant-api:latest
-    container_name: assistant-api
-=======
   api:
     build: .
     container_name: ai-assistant-api
->>>>>>> e0288ad4
     restart: unless-stopped
     environment:
       - DATABASE_URL=postgresql://assistant:${POSTGRES_PASSWORD}@postgres:5432/assistant
